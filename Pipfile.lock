--- conflicted
+++ resolved
@@ -1,11 +1,7 @@
 {
     "_meta": {
         "hash": {
-<<<<<<< HEAD
-            "sha256": "9f7ebc724ce5090b951038c8aebc6215f18c5771f16bfeb4d012be8ff0fa040f"
-=======
             "sha256": "ed8b11f21bc7e9a4e37891d46b9cc21d368839d9608d8431e27d67e9397e85e4"
->>>>>>> c352a275
         },
         "pipfile-spec": 6,
         "requires": {
@@ -57,16 +53,6 @@
             ],
             "index": "pypi",
             "version": "==2.24.0"
-<<<<<<< HEAD
-        },
-        "singleton-decorator": {
-            "hashes": [
-                "sha256:1a90ad8a8a738be591c9c167fdd677c5d4a43d1bc6b1c128227be1c5e03bee07"
-            ],
-            "index": "pypi",
-            "version": "==1.0.0"
-=======
->>>>>>> c352a275
         },
         "six": {
             "hashes": [
@@ -478,7 +464,6 @@
             "hashes": [
                 "sha256:30639c035cdb23534cd4aa2dd52c3bf48f06e5f4a941509c8bafd8ce11080259",
                 "sha256:8b74bedcbbbaca38ff6d7491d76f2b06b3592611af620f8426e82dddb04a5ced"
-<<<<<<< HEAD
             ],
             "markers": "python_version >= '2.7' and python_version not in '3.0, 3.1, 3.2, 3.3'",
             "version": "==1.15.0"
@@ -488,17 +473,6 @@
                 "sha256:926b612be1e5ce0634a2ca03470f95169cf16f939018233a670519cb4ac58b0f",
                 "sha256:bda89d5935c2eac546d648028b9901107a595863cb36bae0c73ac804a9b4ce88"
             ],
-=======
-            ],
-            "markers": "python_version >= '2.7' and python_version not in '3.0, 3.1, 3.2, 3.3'",
-            "version": "==1.15.0"
-        },
-        "toml": {
-            "hashes": [
-                "sha256:926b612be1e5ce0634a2ca03470f95169cf16f939018233a670519cb4ac58b0f",
-                "sha256:bda89d5935c2eac546d648028b9901107a595863cb36bae0c73ac804a9b4ce88"
-            ],
->>>>>>> c352a275
             "version": "==0.10.1"
         },
         "tqdm": {
