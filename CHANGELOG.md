--- conflicted
+++ resolved
@@ -1,15 +1,10 @@
-<<<<<<< HEAD
-## [1.2.1] - 2020-10-19
-### Fixed
-- Dependencies have been set to be installed from certain compatible version
-=======
 ## [2.0.0] - 2020-10-20
 ### Added
 - Add a Singleton metaclass to the helper_modules module
-
+### Fixed
+- Dependencies have been set to be installed from certain compatible version
 ### Removed
-- Singleton-decorator dependencie
->>>>>>> c352a275
+- Singleton-decorator dependency
 
 ## [1.2.0] - 2020-07-08
 ### Added
