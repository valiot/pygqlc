[[source]]
name = "pypi"
url = "https://pypi.org/simple"
verify_ssl = true

[dev-packages]
pytest = "*"
pylint = "*"
autopep8 = "*"
setuptools = "*"
wheel = "*"
twine = "*"
pytest-cov = "*"

[packages]
<<<<<<< HEAD
requests = "~=2.24.0"
pydash = "~=4.8.0"
singleton-decorator = "~=1.0.0"
tenacity = "~=6.2.0"
=======
requests = "*"
pydash = "*"
tenacity = "*"
>>>>>>> c352a275
websocket-client = "==0.54.0"

[requires]
python_version = "3.7"<|MERGE_RESOLUTION|>--- conflicted
+++ resolved
@@ -13,16 +13,9 @@
 pytest-cov = "*"
 
 [packages]
-<<<<<<< HEAD
 requests = "~=2.24.0"
 pydash = "~=4.8.0"
-singleton-decorator = "~=1.0.0"
 tenacity = "~=6.2.0"
-=======
-requests = "*"
-pydash = "*"
-tenacity = "*"
->>>>>>> c352a275
 websocket-client = "==0.54.0"
 
 [requires]
